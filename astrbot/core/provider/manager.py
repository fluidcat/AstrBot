import asyncio
import traceback

from astrbot.core import logger, sp
from astrbot.core.astrbot_config_mgr import AstrBotConfigManager
from astrbot.core.db import BaseDatabase

from ..persona_mgr import PersonaManager
from .entities import ProviderType
from .provider import (
    EmbeddingProvider,
    Provider,
    RerankProvider,
    STTProvider,
    TTSProvider,
)
from .register import llm_tools, provider_cls_map


class ProviderManager:
    def __init__(
        self,
        acm: AstrBotConfigManager,
        db_helper: BaseDatabase,
        persona_mgr: PersonaManager,
    ):
        self.persona_mgr = persona_mgr
        self.acm = acm
        config = acm.confs["default"]
        self.providers_config: list = config["provider"]
        self.provider_settings: dict = config["provider_settings"]
        self.provider_stt_settings: dict = config.get("provider_stt_settings", {})
        self.provider_tts_settings: dict = config.get("provider_tts_settings", {})

        # 人格相关属性，v4.0.0 版本后被废弃，推荐使用 PersonaManager
        self.default_persona_name = persona_mgr.default_persona

        self.provider_insts: list[Provider] = []
        """加载的 Provider 的实例"""
        self.stt_provider_insts: list[STTProvider] = []
        """加载的 Speech To Text Provider 的实例"""
        self.tts_provider_insts: list[TTSProvider] = []
        """加载的 Text To Speech Provider 的实例"""
        self.embedding_provider_insts: list[EmbeddingProvider] = []
        """加载的 Embedding Provider 的实例"""
        self.rerank_provider_insts: list[RerankProvider] = []
        """加载的 Rerank Provider 的实例"""
        self.inst_map: dict[
            str,
            Provider | STTProvider | TTSProvider | EmbeddingProvider | RerankProvider,
        ] = {}
        """Provider 实例映射. key: provider_id, value: Provider 实例"""
        self.llm_tools = llm_tools

        self.curr_provider_inst: Provider | None = None
        """默认的 Provider 实例。已弃用，请使用 get_using_provider() 方法获取当前使用的 Provider 实例。"""
        self.curr_stt_provider_inst: STTProvider | None = None
        """默认的 Speech To Text Provider 实例。已弃用，请使用 get_using_provider() 方法获取当前使用的 Provider 实例。"""
        self.curr_tts_provider_inst: TTSProvider | None = None
        """默认的 Text To Speech Provider 实例。已弃用，请使用 get_using_provider() 方法获取当前使用的 Provider 实例。"""
        self.db_helper = db_helper

    @property
    def persona_configs(self) -> list:
        """动态获取最新的 persona 配置"""
        return self.persona_mgr.persona_v3_config

    @property
    def personas(self) -> list:
        """动态获取最新的 personas 列表"""
        return self.persona_mgr.personas_v3

    @property
    def selected_default_persona(self):
        """动态获取最新的默认选中 persona。已弃用，请使用 context.persona_mgr.get_default_persona_v3()"""
        return self.persona_mgr.selected_default_persona_v3

    async def set_provider(
        self,
        provider_id: str,
        provider_type: ProviderType,
        umo: str | None = None,
    ):
        """设置提供商。

        Args:
            provider_id (str): 提供商 ID。
            provider_type (ProviderType): 提供商类型。
            umo (str, optional): 用户会话 ID，用于提供商会话隔离。

        Version 4.0.0: 这个版本下已经默认隔离提供商

        """
        if provider_id not in self.inst_map:
            raise ValueError(f"提供商 {provider_id} 不存在，无法设置。")
        if umo:
            await sp.session_put(
                umo,
                f"provider_perf_{provider_type.value}",
                provider_id,
            )
            return
        # 不启用提供商会话隔离模式的情况

        prov = self.inst_map[provider_id]
        if provider_type == ProviderType.TEXT_TO_SPEECH and isinstance(
            prov,
            TTSProvider,
        ):
            self.curr_tts_provider_inst = prov
            sp.put("curr_provider_tts", provider_id, scope="global", scope_id="global")
        elif provider_type == ProviderType.SPEECH_TO_TEXT and isinstance(
            prov,
            STTProvider,
        ):
            self.curr_stt_provider_inst = prov
            sp.put("curr_provider_stt", provider_id, scope="global", scope_id="global")
        elif provider_type == ProviderType.CHAT_COMPLETION and isinstance(
            prov,
            Provider,
        ):
            self.curr_provider_inst = prov
            sp.put("curr_provider", provider_id, scope="global", scope_id="global")

    async def get_provider_by_id(self, provider_id: str) -> Provider | None:
        """根据提供商 ID 获取提供商实例"""
        return self.inst_map.get(provider_id)

    def get_using_provider(
        self,
        provider_type: ProviderType,
        umo=None,
    ) -> Provider | STTProvider | TTSProvider | None:
        """获取正在使用的提供商实例。

        Args:
            provider_type (ProviderType): 提供商类型。
            umo (str, optional): 用户会话 ID，用于提供商会话隔离。

        Returns:
            Provider: 正在使用的提供商实例。

        """
        provider = None
        if umo:
            provider_id = sp.get(
                f"provider_perf_{provider_type.value}",
                None,
                scope="umo",
                scope_id=umo,
            )
            if provider_id:
                provider = self.inst_map.get(provider_id)
        if not provider:
            # default setting
            config = self.acm.get_conf(umo)
            if provider_type == ProviderType.CHAT_COMPLETION:
                provider_id = config["provider_settings"].get("default_provider_id")
                provider = self.inst_map.get(provider_id)
                if not provider:
                    provider = self.provider_insts[0] if self.provider_insts else None
            elif provider_type == ProviderType.SPEECH_TO_TEXT:
                provider_id = config["provider_stt_settings"].get("provider_id")
                if not provider_id:
                    return None
                provider = self.inst_map.get(provider_id)
                if not provider:
                    provider = (
                        self.stt_provider_insts[0] if self.stt_provider_insts else None
                    )
            elif provider_type == ProviderType.TEXT_TO_SPEECH:
                provider_id = config["provider_tts_settings"].get("provider_id")
                if not provider_id:
                    return None
                provider = self.inst_map.get(provider_id)
                if not provider:
                    provider = (
                        self.tts_provider_insts[0] if self.tts_provider_insts else None
                    )
            else:
                raise ValueError(f"Unknown provider type: {provider_type}")
        return provider

    async def initialize(self):
        # 逐个初始化提供商
        for provider_config in self.providers_config:
            try:
                await self.load_provider(provider_config)
            except Exception as e:
                logger.error(traceback.format_exc())
                logger.error(e)

        # 设置默认提供商
        selected_provider_id = sp.get(
            "curr_provider",
            self.provider_settings.get("default_provider_id"),
            scope="global",
            scope_id="global",
        )
        selected_stt_provider_id = sp.get(
            "curr_provider_stt",
            self.provider_stt_settings.get("provider_id"),
            scope="global",
            scope_id="global",
        )
        selected_tts_provider_id = sp.get(
            "curr_provider_tts",
            self.provider_tts_settings.get("provider_id"),
            scope="global",
            scope_id="global",
        )
        self.curr_provider_inst = self.inst_map.get(selected_provider_id)
        if not self.curr_provider_inst and self.provider_insts:
            self.curr_provider_inst = self.provider_insts[0]

        self.curr_stt_provider_inst = self.inst_map.get(selected_stt_provider_id)
        if not self.curr_stt_provider_inst and self.stt_provider_insts:
            self.curr_stt_provider_inst = self.stt_provider_insts[0]

        self.curr_tts_provider_inst = self.inst_map.get(selected_tts_provider_id)
        if not self.curr_tts_provider_inst and self.tts_provider_insts:
            self.curr_tts_provider_inst = self.tts_provider_insts[0]

        # 初始化 MCP Client 连接
        asyncio.create_task(self.llm_tools.init_mcp_clients(), name="init_mcp_clients")

    async def load_provider(self, provider_config: dict):
        if not provider_config["enable"]:
            return

        logger.info(
            f"载入 {provider_config['type']}({provider_config['id']}) 服务提供商 ...",
        )

        # 动态导入
        try:
            match provider_config["type"]:
                case "openai_chat_completion":
                    from .sources.openai_source import (
                        ProviderOpenAIOfficial as ProviderOpenAIOfficial,
                    )
                case "zhipu_chat_completion":
                    from .sources.zhipu_source import ProviderZhipu as ProviderZhipu
                case "anthropic_chat_completion":
                    from .sources.anthropic_source import (
                        ProviderAnthropic as ProviderAnthropic,
                    )
                case "dify":
                    from .sources.dify_source import ProviderDify as ProviderDify
                case "coze":
                    from .sources.coze_source import ProviderCoze as ProviderCoze
                case "dashscope":
                    from .sources.dashscope_source import (
                        ProviderDashscope as ProviderDashscope,
                    )
                case "googlegenai_chat_completion":
                    from .sources.gemini_source import (
                        ProviderGoogleGenAI as ProviderGoogleGenAI,
                    )
                case "sensevoice_stt_selfhost":
                    from .sources.sensevoice_selfhosted_source import (
                        ProviderSenseVoiceSTTSelfHost as ProviderSenseVoiceSTTSelfHost,
                    )
                case "openai_whisper_api":
                    from .sources.whisper_api_source import (
                        ProviderOpenAIWhisperAPI as ProviderOpenAIWhisperAPI,
                    )
                case "openai_whisper_selfhost":
                    from .sources.whisper_selfhosted_source import (
                        ProviderOpenAIWhisperSelfHost as ProviderOpenAIWhisperSelfHost,
                    )
<<<<<<< HEAD
                case "dify_stt":
                    from .sources.dify_stt import (
                        DifySTT as DifySTT,
                    )
                case "yx520_tts":
                    from .sources.yx520_tts import (
                        Yx520TTS as Yx520TTS,
=======
                case "xinference_stt":
                    from .sources.xinference_stt_provider import (
                        ProviderXinferenceSTT as ProviderXinferenceSTT,
>>>>>>> 7c050d1a
                    )
                case "openai_tts_api":
                    from .sources.openai_tts_api_source import (
                        ProviderOpenAITTSAPI as ProviderOpenAITTSAPI,
                    )
                case "edge_tts":
                    from .sources.edge_tts_source import (
                        ProviderEdgeTTS as ProviderEdgeTTS,
                    )
                case "gsv_tts_selfhost":
                    from .sources.gsv_selfhosted_source import (
                        ProviderGSVTTS as ProviderGSVTTS,
                    )
                case "gsvi_tts_api":
                    from .sources.gsvi_tts_source import (
                        ProviderGSVITTS as ProviderGSVITTS,
                    )
                case "fishaudio_tts_api":
                    from .sources.fishaudio_tts_api_source import (
                        ProviderFishAudioTTSAPI as ProviderFishAudioTTSAPI,
                    )
                case "dashscope_tts":
                    from .sources.dashscope_tts import (
                        ProviderDashscopeTTSAPI as ProviderDashscopeTTSAPI,
                    )
                case "azure_tts":
                    from .sources.azure_tts_source import (
                        AzureTTSProvider as AzureTTSProvider,
                    )
                case "minimax_tts_api":
                    from .sources.minimax_tts_api_source import (
                        ProviderMiniMaxTTSAPI as ProviderMiniMaxTTSAPI,
                    )
                case "volcengine_tts":
                    from .sources.volcengine_tts import (
                        ProviderVolcengineTTS as ProviderVolcengineTTS,
                    )
                case "gemini_tts":
                    from .sources.gemini_tts_source import (
                        ProviderGeminiTTSAPI as ProviderGeminiTTSAPI,
                    )
                case "openai_embedding":
                    from .sources.openai_embedding_source import (
                        OpenAIEmbeddingProvider as OpenAIEmbeddingProvider,
                    )
                case "gemini_embedding":
                    from .sources.gemini_embedding_source import (
                        GeminiEmbeddingProvider as GeminiEmbeddingProvider,
                    )
                case "vllm_rerank":
                    from .sources.vllm_rerank_source import (
                        VLLMRerankProvider as VLLMRerankProvider,
                    )
                case "xinference_rerank":
                    from .sources.xinference_rerank_source import (
                        XinferenceRerankProvider as XinferenceRerankProvider,
                    )
        except (ImportError, ModuleNotFoundError) as e:
            logger.critical(
                f"加载 {provider_config['type']}({provider_config['id']}) 提供商适配器失败：{e}。可能是因为有未安装的依赖。",
            )
            return
        except Exception as e:
            logger.critical(
                f"加载 {provider_config['type']}({provider_config['id']}) 提供商适配器失败：{e}。未知原因",
            )
            return

        if provider_config["type"] not in provider_cls_map:
            logger.error(
                f"未找到适用于 {provider_config['type']}({provider_config['id']}) 的提供商适配器，请检查是否已经安装或者名称填写错误。已跳过。",
            )
            return

        provider_metadata = provider_cls_map[provider_config["type"]]
        try:
            # 按任务实例化提供商
            cls_type = provider_metadata.cls_type
            if not cls_type:
                logger.error(f"无法找到 {provider_metadata.type} 的类")
                return

            if provider_metadata.provider_type == ProviderType.SPEECH_TO_TEXT:
                # STT 任务
                inst = cls_type(provider_config, self.provider_settings)

                if getattr(inst, "initialize", None):
                    await inst.initialize()

                self.stt_provider_insts.append(inst)
                if (
                    self.provider_stt_settings.get("provider_id")
                    == provider_config["id"]
                ):
                    self.curr_stt_provider_inst = inst
                    logger.info(
                        f"已选择 {provider_config['type']}({provider_config['id']}) 作为当前语音转文本提供商适配器。",
                    )
                if not self.curr_stt_provider_inst:
                    self.curr_stt_provider_inst = inst

            elif provider_metadata.provider_type == ProviderType.TEXT_TO_SPEECH:
                # TTS 任务
                inst = cls_type(provider_config, self.provider_settings)

                if getattr(inst, "initialize", None):
                    await inst.initialize()

                self.tts_provider_insts.append(inst)
                if self.provider_settings.get("provider_id") == provider_config["id"]:
                    self.curr_tts_provider_inst = inst
                    logger.info(
                        f"已选择 {provider_config['type']}({provider_config['id']}) 作为当前文本转语音提供商适配器。",
                    )
                if not self.curr_tts_provider_inst:
                    self.curr_tts_provider_inst = inst

            elif provider_metadata.provider_type == ProviderType.CHAT_COMPLETION:
                # 文本生成任务
                inst = cls_type(
                    provider_config,
                    self.provider_settings,
                    self.selected_default_persona,
                )

                if getattr(inst, "initialize", None):
                    await inst.initialize()

                self.provider_insts.append(inst)
                if (
                    self.provider_settings.get("default_provider_id")
                    == provider_config["id"]
                ):
                    self.curr_provider_inst = inst
                    logger.info(
                        f"已选择 {provider_config['type']}({provider_config['id']}) 作为当前提供商适配器。",
                    )
                if not self.curr_provider_inst:
                    self.curr_provider_inst = inst

            elif provider_metadata.provider_type == ProviderType.EMBEDDING:
                inst = cls_type(provider_config, self.provider_settings)
                if getattr(inst, "initialize", None):
                    await inst.initialize()
                self.embedding_provider_insts.append(inst)
            elif provider_metadata.provider_type == ProviderType.RERANK:
                inst = cls_type(provider_config, self.provider_settings)
                if getattr(inst, "initialize", None):
                    await inst.initialize()
                self.rerank_provider_insts.append(inst)

            self.inst_map[provider_config["id"]] = inst
        except Exception as e:
            logger.error(
                f"实例化 {provider_config['type']}({provider_config['id']}) 提供商适配器失败：{e}",
            )
            raise Exception(
                f"实例化 {provider_config['type']}({provider_config['id']}) 提供商适配器失败：{e}",
            )

    async def reload(self, provider_config: dict):
        await self.terminate_provider(provider_config["id"])
        if provider_config["enable"]:
            await self.load_provider(provider_config)

        # 和配置文件保持同步
        config_ids = [provider["id"] for provider in self.providers_config]
        logger.debug(f"providers in user's config: {config_ids}")
        for key in list(self.inst_map.keys()):
            if key not in config_ids:
                await self.terminate_provider(key)

        if len(self.provider_insts) == 0:
            self.curr_provider_inst = None
        elif self.curr_provider_inst is None and len(self.provider_insts) > 0:
            self.curr_provider_inst = self.provider_insts[0]
            logger.info(
                f"自动选择 {self.curr_provider_inst.meta().id} 作为当前提供商适配器。",
            )

        if len(self.stt_provider_insts) == 0:
            self.curr_stt_provider_inst = None
        elif self.curr_stt_provider_inst is None and len(self.stt_provider_insts) > 0:
            self.curr_stt_provider_inst = self.stt_provider_insts[0]
            logger.info(
                f"自动选择 {self.curr_stt_provider_inst.meta().id} 作为当前语音转文本提供商适配器。",
            )

        if len(self.tts_provider_insts) == 0:
            self.curr_tts_provider_inst = None
        elif self.curr_tts_provider_inst is None and len(self.tts_provider_insts) > 0:
            self.curr_tts_provider_inst = self.tts_provider_insts[0]
            logger.info(
                f"自动选择 {self.curr_tts_provider_inst.meta().id} 作为当前文本转语音提供商适配器。",
            )

    def get_insts(self):
        return self.provider_insts

    async def terminate_provider(self, provider_id: str):
        if provider_id in self.inst_map:
            logger.info(
                f"终止 {provider_id} 提供商适配器({len(self.provider_insts)}, {len(self.stt_provider_insts)}, {len(self.tts_provider_insts)}) ...",
            )

            if self.inst_map[provider_id] in self.provider_insts:
                prov_inst = self.inst_map[provider_id]
                if isinstance(prov_inst, Provider):
                    self.provider_insts.remove(prov_inst)
            if self.inst_map[provider_id] in self.stt_provider_insts:
                prov_inst = self.inst_map[provider_id]
                if isinstance(prov_inst, STTProvider):
                    self.stt_provider_insts.remove(prov_inst)
            if self.inst_map[provider_id] in self.tts_provider_insts:
                prov_inst = self.inst_map[provider_id]
                if isinstance(prov_inst, TTSProvider):
                    self.tts_provider_insts.remove(prov_inst)

            if self.inst_map[provider_id] == self.curr_provider_inst:
                self.curr_provider_inst = None
            if self.inst_map[provider_id] == self.curr_stt_provider_inst:
                self.curr_stt_provider_inst = None
            if self.inst_map[provider_id] == self.curr_tts_provider_inst:
                self.curr_tts_provider_inst = None

            if getattr(self.inst_map[provider_id], "terminate", None):
                await self.inst_map[provider_id].terminate()  # type: ignore

            logger.info(
                f"{provider_id} 提供商适配器已终止({len(self.provider_insts)}, {len(self.stt_provider_insts)}, {len(self.tts_provider_insts)})",
            )
            del self.inst_map[provider_id]

    async def terminate(self):
        for provider_inst in self.provider_insts:
            if hasattr(provider_inst, "terminate"):
                await provider_inst.terminate()  # type: ignore
        try:
            await self.llm_tools.disable_mcp_server()
        except Exception:
            logger.error("Error while disabling MCP servers", exc_info=True)<|MERGE_RESOLUTION|>--- conflicted
+++ resolved
@@ -269,7 +269,6 @@
                     from .sources.whisper_selfhosted_source import (
                         ProviderOpenAIWhisperSelfHost as ProviderOpenAIWhisperSelfHost,
                     )
-<<<<<<< HEAD
                 case "dify_stt":
                     from .sources.dify_stt import (
                         DifySTT as DifySTT,
@@ -277,11 +276,10 @@
                 case "yx520_tts":
                     from .sources.yx520_tts import (
                         Yx520TTS as Yx520TTS,
-=======
+                    )
                 case "xinference_stt":
                     from .sources.xinference_stt_provider import (
                         ProviderXinferenceSTT as ProviderXinferenceSTT,
->>>>>>> 7c050d1a
                     )
                 case "openai_tts_api":
                     from .sources.openai_tts_api_source import (
