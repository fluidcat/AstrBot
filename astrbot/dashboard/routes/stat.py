import traceback
import psutil
import time
import threading
from .route import Route, Response, RouteContext
from astrbot.core import logger
from quart import request
from astrbot.core.core_lifecycle import AstrBotCoreLifecycle
from astrbot.core.db import BaseDatabase
from astrbot.core.config import VERSION


class StatRoute(Route):
    def __init__(
        self,
        context: RouteContext,
        db_helper: BaseDatabase,
        core_lifecycle: AstrBotCoreLifecycle,
    ) -> None:
        super().__init__(context)
        self.routes = {
            "/stat/get": ("GET", self.get_stat),
            "/stat/version": ("GET", self.get_version),
            "/stat/start-time": ("GET", self.get_start_time),
            "/stat/restart-core": ("POST", self.restart_core),
        }
        self.db_helper = db_helper
        self.register_routes()
        self.core_lifecycle = core_lifecycle

    async def restart_core(self):
        await self.core_lifecycle.restart()
        return Response().ok().__dict__

    def format_sec(self, sec: int):
        m, s = divmod(sec, 60)
        h, m = divmod(m, 60)
        return f"{h}小时{m}分{s}秒"

    async def get_version(self):
        return Response().ok({"version": VERSION}).__dict__

    async def get_start_time(self):
        return Response().ok({"start_time": self.core_lifecycle.start_time}).__dict__

    async def get_stat(self):
        offset_sec = request.args.get("offset_sec", 86400)
        offset_sec = int(offset_sec)
        try:
            stat = self.db_helper.get_base_stats(offset_sec)
            now = int(time.time())
            start_time = now - offset_sec
            message_time_based_stats = []

            idx = 0
            for bucket_end in range(start_time, now, 1800):
                cnt = 0
                while (
                    idx < len(stat.platform)
                    and stat.platform[idx].timestamp < bucket_end
                ):
                    cnt += stat.platform[idx].count
                    idx += 1
                message_time_based_stats.append([bucket_end, cnt])

            stat_dict = stat.__dict__

            cpu_percent = psutil.cpu_percent(interval=0.5)
<<<<<<< HEAD

            # 获取线程数
=======
>>>>>>> 0a43e467
            thread_count = threading.active_count()

            # 获取插件信息
            plugins = self.core_lifecycle.star_context.get_all_stars()
            plugin_info = []
            for plugin in plugins:
                info = {
                    "name": getattr(plugin, "name", plugin.__class__.__name__),
                    "version": getattr(plugin, "version", "1.0.0"),
                    "is_enabled": True,
                }
                plugin_info.append(info)

            stat_dict.update(
                {
                    "platform": self.db_helper.get_grouped_base_stats(
                        offset_sec
                    ).platform,
                    "message_count": self.db_helper.get_total_message_count() or 0,
                    "platform_count": len(
                        self.core_lifecycle.platform_manager.get_insts()
                    ),
                    "plugin_count": len(plugins),
                    "plugins": plugin_info,
                    "message_time_series": message_time_based_stats,
                    "running": self.format_sec(
                        int(time.time()) - self.core_lifecycle.start_time
                    ),
                    "memory": {
                        "process": psutil.Process().memory_info().rss >> 20,
                        "system": psutil.virtual_memory().total >> 20,
                    },
                    "cpu_percent": round(cpu_percent, 1),
                    "thread_count": thread_count,
                    "start_time": self.core_lifecycle.start_time,
                }
            )

            return Response().ok(stat_dict).__dict__
        except Exception as e:
            logger.error(traceback.format_exc())
            return Response().error(e.__str__()).__dict__<|MERGE_RESOLUTION|>--- conflicted
+++ resolved
@@ -66,11 +66,6 @@
             stat_dict = stat.__dict__
 
             cpu_percent = psutil.cpu_percent(interval=0.5)
-<<<<<<< HEAD
-
-            # 获取线程数
-=======
->>>>>>> 0a43e467
             thread_count = threading.active_count()
 
             # 获取插件信息
