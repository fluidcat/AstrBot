export interface menu {
  header?: string;
  title?: string;
  icon?: string;
  to?: string;
  divider?: boolean;
  chip?: string;
  chipColor?: string;
  chipVariant?: string;
  chipIcon?: string;
  children?: menu[];
  disabled?: boolean;
  type?: string;
  subCaption?: string;
}

// 注意：这个文件现在包含i18n键值而不是直接的文本
// 在组件中使用时需要通过t()函数进行翻译
// 所有键名都使用 core.navigation.* 格式
const sidebarItem: menu[] = [
  {
    title: 'core.navigation.platforms',
    icon: 'mdi-robot',
    to: '/',
  },
  {
    title: 'core.navigation.providers',
    icon: 'mdi-creation',
    to: '/providers',
  },
  {
    title: 'core.navigation.config',
    icon: 'mdi-cog',
    to: '/config',
  },
  {
    title: 'core.navigation.toolUse',
    icon: 'mdi-function-variant',
    to: '/tool-use'
  },
  {
    title: 'core.navigation.extension',
    icon: 'mdi-puzzle',
    to: '/extension'
  },
  {
    title: 'core.navigation.knowledgeBase',
    icon: 'mdi-text-box-search',
    to: '/alkaid/knowledge-base',
  },
  {
<<<<<<< HEAD
    title: 'core.navigation.knowledgeBase',
    icon: 'mdi-book-open-variant',
    to: '/knowledge-base',
  },
  {
    title: 'core.navigation.config',
    icon: 'mdi-cog',
    to: '/config',
  },
  {
=======
>>>>>>> 5df3f06f
    title: 'core.navigation.chat',
    icon: 'mdi-chat',
    to: '/chat'
  },
  {
    title: 'core.navigation.groups.more',
    icon: 'mdi-dots-horizontal',
    children: [
      {
        title: 'core.navigation.persona',
        icon: 'mdi-heart',
        to: '/persona'
      },
      {
        title: 'core.navigation.conversation',
        icon: 'mdi-database',
        to: '/conversation'
      },
      {
        title: 'core.navigation.sessionManagement',
        icon: 'mdi-account-group',
        to: '/session-management'
      },
      {
        title: 'core.navigation.dashboard',
        icon: 'mdi-view-dashboard',
        to: '/dashboard/default'
      },
      {
        title: 'core.navigation.console',
        icon: 'mdi-console',
        to: '/console'
      },
    ]
  }
  // {
  //   title: 'Project ATRI',
  //   icon: 'mdi-grain',
  //   to: '/project-atri'
  // },
];

export default sidebarItem;<|MERGE_RESOLUTION|>--- conflicted
+++ resolved
@@ -45,23 +45,10 @@
   },
   {
     title: 'core.navigation.knowledgeBase',
-    icon: 'mdi-text-box-search',
-    to: '/alkaid/knowledge-base',
-  },
-  {
-<<<<<<< HEAD
-    title: 'core.navigation.knowledgeBase',
     icon: 'mdi-book-open-variant',
     to: '/knowledge-base',
   },
   {
-    title: 'core.navigation.config',
-    icon: 'mdi-cog',
-    to: '/config',
-  },
-  {
-=======
->>>>>>> 5df3f06f
     title: 'core.navigation.chat',
     icon: 'mdi-chat',
     to: '/chat'
